# Copyright (c) Meta Platforms, Inc. and affiliates.
# All rights reserved.
#
# This source code is licensed under the license found in the
# LICENSE file in the root directory of this source tree.

from collections.abc import Sequence
from pathlib import Path
from typing import Any, ClassVar

import numpy as np
import pytorch_lightning as pl
import torch
from hydra.utils import instantiate
from omegaconf import DictConfig
from torch import nn
from torch.utils.data import ConcatDataset, DataLoader
from torchmetrics import MetricCollection

from emg2qwerty import utils
from emg2qwerty.charset import charset
from emg2qwerty.data import LabelData, WindowedEMGDataset
from emg2qwerty.metrics import CharacterErrorRates
from emg2qwerty.modules import (
    MultiBandRotationInvariantMLP,
    SpectrogramNorm,
    TDSConvEncoder,
<<<<<<< HEAD
    TDSLSTMEncoder,
=======
    TDSGRUEncoder,
>>>>>>> 0823bd59
)
from emg2qwerty.transforms import Transform


class WindowedEMGDataModule(pl.LightningDataModule):
    def __init__(
        self,
        window_length: int,
        padding: tuple[int, int],
        batch_size: int,
        num_workers: int,
        train_sessions: Sequence[Path],
        val_sessions: Sequence[Path],
        test_sessions: Sequence[Path],
        train_transform: Transform[np.ndarray, torch.Tensor],
        val_transform: Transform[np.ndarray, torch.Tensor],
        test_transform: Transform[np.ndarray, torch.Tensor],
    ) -> None:
        super().__init__()

        self.window_length = window_length
        self.padding = padding

        self.batch_size = batch_size
        self.num_workers = num_workers

        self.train_sessions = train_sessions
        self.val_sessions = val_sessions
        self.test_sessions = test_sessions

        self.train_transform = train_transform
        self.val_transform = val_transform
        self.test_transform = test_transform

    def setup(self, stage: str | None = None) -> None:
        self.train_dataset = ConcatDataset(
            [
                WindowedEMGDataset(
                    hdf5_path,
                    transform=self.train_transform,
                    window_length=self.window_length,
                    padding=self.padding,
                    jitter=True,
                )
                for hdf5_path in self.train_sessions
            ]
        )
        self.val_dataset = ConcatDataset(
            [
                WindowedEMGDataset(
                    hdf5_path,
                    transform=self.val_transform,
                    window_length=self.window_length,
                    padding=self.padding,
                    jitter=False,
                )
                for hdf5_path in self.val_sessions
            ]
        )
        self.test_dataset = ConcatDataset(
            [
                WindowedEMGDataset(
                    hdf5_path,
                    transform=self.test_transform,
                    # Feed the entire session at once without windowing/padding
                    # at test time for more realism
                    window_length=None,
                    padding=(0, 0),
                    jitter=False,
                )
                for hdf5_path in self.test_sessions
            ]
        )

    def train_dataloader(self) -> DataLoader:
        return DataLoader(
            self.train_dataset,
            batch_size=self.batch_size,
            shuffle=True,
            num_workers=self.num_workers,
            collate_fn=WindowedEMGDataset.collate,
            pin_memory=True,
            persistent_workers=True,
        )

    def val_dataloader(self) -> DataLoader:
        return DataLoader(
            self.val_dataset,
            batch_size=self.batch_size,
            shuffle=False,
            num_workers=self.num_workers,
            collate_fn=WindowedEMGDataset.collate,
            pin_memory=True,
            persistent_workers=True,
        )

    def test_dataloader(self) -> DataLoader:
        # Test dataset does not involve windowing and entire sessions are
        # fed at once. Limit batch size to 1 to fit within GPU memory and
        # avoid any influence of padding (while collating multiple batch items)
        # in test scores.
        return DataLoader(
            self.test_dataset,
            batch_size=1,
            shuffle=False,
            num_workers=self.num_workers,
            collate_fn=WindowedEMGDataset.collate,
            pin_memory=True,
            persistent_workers=True,
        )

class TDSLSTMCTCModule(pl.LightningModule):
    NUM_BANDS: ClassVar[int] = 2
    ELECTRODE_CHANNELS: ClassVar[int] = 16

    def __init__(
        self,
        in_features: int,
        mlp_features: Sequence[int],
        hidden_size: DictConfig,
        num_layers: DictConfig,
        optimizer: DictConfig,
        lr_scheduler: DictConfig,
        decoder: DictConfig,
    ) -> None:
        super().__init__()
        self.save_hyperparameters()

        num_features = self.NUM_BANDS * mlp_features[-1]

        # Model
        # inputs: (T, N, bands=2, electrode_channels=16, freq)
        self.model = nn.Sequential(
            # (T, N, bands=2, C=16, freq)
            SpectrogramNorm(channels=self.NUM_BANDS * self.ELECTRODE_CHANNELS),
            # (T, N, bands=2, mlp_features[-1])
            MultiBandRotationInvariantMLP(
                in_features=in_features,
                mlp_features=mlp_features,
                num_bands=self.NUM_BANDS,
            ),
            # (T, N, num_features)
            nn.Flatten(start_dim=2),
            TDSLSTMEncoder(
                num_features=num_features,
                hidden_size=hidden_size,
                num_layers=num_layers,
            ),
            # (T, N, num_classes)
            nn.Linear(num_features, charset().num_classes),
            nn.LogSoftmax(dim=-1),
        )

        # Criterion
        self.ctc_loss = nn.CTCLoss(blank=charset().null_class)

        # Decoder
        self.decoder = instantiate(decoder)

        # Metrics
        metrics = MetricCollection([CharacterErrorRates()])
        self.metrics = nn.ModuleDict(
            {
                f"{phase}_metrics": metrics.clone(prefix=f"{phase}/")
                for phase in ["train", "val", "test"]
            }
        )

    def forward(self, inputs: torch.Tensor) -> torch.Tensor:
        return self.model(inputs)

    def _step(
        self, phase: str, batch: dict[str, torch.Tensor], *args, **kwargs
    ) -> torch.Tensor:
        inputs = batch["inputs"]
        targets = batch["targets"]
        input_lengths = batch["input_lengths"]
        target_lengths = batch["target_lengths"]
        N = len(input_lengths)  # batch_size

        emissions = self.forward(inputs)

        # Shrink input lengths by an amount equivalent to the conv encoder's
        # temporal receptive field to compute output activation lengths for CTCLoss.
        # NOTE: This assumes the encoder doesn't perform any temporal downsampling
        # such as by striding.
        T_diff = inputs.shape[0] - emissions.shape[0]
        emission_lengths = input_lengths - T_diff

        loss = self.ctc_loss(
            log_probs=emissions,  # (T, N, num_classes)
            targets=targets.transpose(0, 1),  # (T, N) -> (N, T)
            input_lengths=emission_lengths,  # (N,)
            target_lengths=target_lengths,  # (N,)
        )

        # Decode emissions
        predictions = self.decoder.decode_batch(
            emissions=emissions.detach().cpu().numpy(),
            emission_lengths=emission_lengths.detach().cpu().numpy(),
        )

        # Update metrics
        metrics = self.metrics[f"{phase}_metrics"]
        targets = targets.detach().cpu().numpy()
        target_lengths = target_lengths.detach().cpu().numpy()
        for i in range(N):
            # Unpad targets (T, N) for batch entry
            target = LabelData.from_labels(targets[: target_lengths[i], i])
            metrics.update(prediction=predictions[i], target=target)

        self.log(f"{phase}/loss", loss, batch_size=N, sync_dist=True)
        return loss

    def _epoch_end(self, phase: str) -> None:
        metrics = self.metrics[f"{phase}_metrics"]
        self.log_dict(metrics.compute(), sync_dist=True)
        metrics.reset()

    def training_step(self, *args, **kwargs) -> torch.Tensor:
        return self._step("train", *args, **kwargs)

    def validation_step(self, *args, **kwargs) -> torch.Tensor:
        return self._step("val", *args, **kwargs)

    def test_step(self, *args, **kwargs) -> torch.Tensor:
        return self._step("test", *args, **kwargs)

    def on_train_epoch_end(self) -> None:
        self._epoch_end("train")

    def on_validation_epoch_end(self) -> None:
        self._epoch_end("val")

    def on_test_epoch_end(self) -> None:
        self._epoch_end("test")

    def configure_optimizers(self) -> dict[str, Any]:
        return utils.instantiate_optimizer_and_scheduler(
            self.parameters(),
            optimizer_config=self.hparams.optimizer,
            lr_scheduler_config=self.hparams.lr_scheduler,
        )


class TDSConvCTCModule(pl.LightningModule):
    NUM_BANDS: ClassVar[int] = 2
    ELECTRODE_CHANNELS: ClassVar[int] = 16

    def __init__(
        self,
        in_features: int,
        mlp_features: Sequence[int],
        block_channels: Sequence[int],
        kernel_width: int,
        optimizer: DictConfig,
        lr_scheduler: DictConfig,
        decoder: DictConfig,
    ) -> None:
        super().__init__()
        self.save_hyperparameters()

        num_features = self.NUM_BANDS * mlp_features[-1]

        # Model
        # inputs: (T, N, bands=2, electrode_channels=16, freq)
        self.model = nn.Sequential(
            # (T, N, bands=2, C=16, freq)
            SpectrogramNorm(channels=self.NUM_BANDS * self.ELECTRODE_CHANNELS),
            # (T, N, bands=2, mlp_features[-1])
            MultiBandRotationInvariantMLP(
                in_features=in_features,
                mlp_features=mlp_features,
                num_bands=self.NUM_BANDS,
            ),
            # (T, N, num_features)
            nn.Flatten(start_dim=2),
            TDSConvEncoder(
                num_features=num_features,
                block_channels=block_channels,
                kernel_width=kernel_width,
            ),
            # (T, N, num_classes)
            nn.Linear(num_features, charset().num_classes),
            nn.LogSoftmax(dim=-1),
        )

        # Criterion
        self.ctc_loss = nn.CTCLoss(blank=charset().null_class)

        # Decoder
        self.decoder = instantiate(decoder)

        # Metrics
        metrics = MetricCollection([CharacterErrorRates()])
        self.metrics = nn.ModuleDict(
            {
                f"{phase}_metrics": metrics.clone(prefix=f"{phase}/")
                for phase in ["train", "val", "test"]
            }
        )

    def forward(self, inputs: torch.Tensor) -> torch.Tensor:
        return self.model(inputs)

    def _step(
        self, phase: str, batch: dict[str, torch.Tensor], *args, **kwargs
    ) -> torch.Tensor:
        inputs = batch["inputs"]
        targets = batch["targets"]
        input_lengths = batch["input_lengths"]
        target_lengths = batch["target_lengths"]
        N = len(input_lengths)  # batch_size

        emissions = self.forward(inputs)

        # Shrink input lengths by an amount equivalent to the conv encoder's
        # temporal receptive field to compute output activation lengths for CTCLoss.
        # NOTE: This assumes the encoder doesn't perform any temporal downsampling
        # such as by striding.
        T_diff = inputs.shape[0] - emissions.shape[0]
        emission_lengths = input_lengths - T_diff

        loss = self.ctc_loss(
            log_probs=emissions,  # (T, N, num_classes)
            targets=targets.transpose(0, 1),  # (T, N) -> (N, T)
            input_lengths=emission_lengths,  # (N,)
            target_lengths=target_lengths,  # (N,)
        )

        # Decode emissions
        predictions = self.decoder.decode_batch(
            emissions=emissions.detach().cpu().numpy(),
            emission_lengths=emission_lengths.detach().cpu().numpy(),
        )

        # Update metrics
        metrics = self.metrics[f"{phase}_metrics"]
        targets = targets.detach().cpu().numpy()
        target_lengths = target_lengths.detach().cpu().numpy()
        for i in range(N):
            # Unpad targets (T, N) for batch entry
            target = LabelData.from_labels(targets[: target_lengths[i], i])
            metrics.update(prediction=predictions[i], target=target)

        self.log(f"{phase}/loss", loss, batch_size=N, sync_dist=True)
        return loss

    def _epoch_end(self, phase: str) -> None:
        metrics = self.metrics[f"{phase}_metrics"]
        self.log_dict(metrics.compute(), sync_dist=True)
        metrics.reset()

    def training_step(self, *args, **kwargs) -> torch.Tensor:
        return self._step("train", *args, **kwargs)

    def validation_step(self, *args, **kwargs) -> torch.Tensor:
        return self._step("val", *args, **kwargs)

    def test_step(self, *args, **kwargs) -> torch.Tensor:
        return self._step("test", *args, **kwargs)

    def on_train_epoch_end(self) -> None:
        self._epoch_end("train")

    def on_validation_epoch_end(self) -> None:
        self._epoch_end("val")

    def on_test_epoch_end(self) -> None:
        self._epoch_end("test")

    def configure_optimizers(self) -> dict[str, Any]:
        return utils.instantiate_optimizer_and_scheduler(
            self.parameters(),
            optimizer_config=self.hparams.optimizer,
            lr_scheduler_config=self.hparams.lr_scheduler,
        )

class TDSGRUCTCModule(pl.LightningModule):
    NUM_BANDS: ClassVar[int] = 2
    ELECTRODE_CHANNELS: ClassVar[int] = 16

    def __init__(
        self,
        in_features: int,
        mlp_features: Sequence[int],
        hidden_size: DictConfig,
        num_layers: DictConfig,
        optimizer: DictConfig,
        lr_scheduler: DictConfig,
        decoder: DictConfig,
    ) -> None:
        super().__init__()
        self.save_hyperparameters()

        num_features = self.NUM_BANDS * mlp_features[-1]

        # Model
        # inputs: (T, N, bands=2, electrode_channels=16, freq)
        self.model = nn.Sequential(
            # (T, N, bands=2, C=16, freq)
            SpectrogramNorm(channels=self.NUM_BANDS * self.ELECTRODE_CHANNELS),
            # (T, N, bands=2, mlp_features[-1])
            MultiBandRotationInvariantMLP(
                in_features=in_features,
                mlp_features=mlp_features,
                num_bands=self.NUM_BANDS,
            ),
            # (T, N, num_features)
            nn.Flatten(start_dim=2),
            TDSGRUEncoder(
                num_features=num_features,
                hidden_size=hidden_size,
                num_layers=num_layers,
            ),
            # (T, N, num_classes)
            nn.Linear(num_features, charset().num_classes),
            nn.LogSoftmax(dim=-1),
        )

        # Criterion
        self.ctc_loss = nn.CTCLoss(blank=charset().null_class)

        # Decoder
        self.decoder = instantiate(decoder)

        # Metrics
        metrics = MetricCollection([CharacterErrorRates()])
        self.metrics = nn.ModuleDict(
            {
                f"{phase}_metrics": metrics.clone(prefix=f"{phase}/")
                for phase in ["train", "val", "test"]
            }
        )

    def forward(self, inputs: torch.Tensor) -> torch.Tensor:
        return self.model(inputs)

    def _step(
        self, phase: str, batch: dict[str, torch.Tensor], *args, **kwargs
    ) -> torch.Tensor:
        inputs = batch["inputs"]
        targets = batch["targets"]
        input_lengths = batch["input_lengths"]
        target_lengths = batch["target_lengths"]
        N = len(input_lengths)  # batch_size

        emissions = self.forward(inputs)

        # Shrink input lengths by an amount equivalent to the conv encoder's
        # temporal receptive field to compute output activation lengths for CTCLoss.
        # NOTE: This assumes the encoder doesn't perform any temporal downsampling
        # such as by striding.
        T_diff = inputs.shape[0] - emissions.shape[0]
        emission_lengths = input_lengths - T_diff

        loss = self.ctc_loss(
            log_probs=emissions,  # (T, N, num_classes)
            targets=targets.transpose(0, 1),  # (T, N) -> (N, T)
            input_lengths=emission_lengths,  # (N,)
            target_lengths=target_lengths,  # (N,)
        )

        # Decode emissions
        predictions = self.decoder.decode_batch(
            emissions=emissions.detach().cpu().numpy(),
            emission_lengths=emission_lengths.detach().cpu().numpy(),
        )

        # Update metrics
        metrics = self.metrics[f"{phase}_metrics"]
        targets = targets.detach().cpu().numpy()
        target_lengths = target_lengths.detach().cpu().numpy()
        for i in range(N):
            # Unpad targets (T, N) for batch entry
            target = LabelData.from_labels(targets[: target_lengths[i], i])
            metrics.update(prediction=predictions[i], target=target)

        self.log(f"{phase}/loss", loss, batch_size=N, sync_dist=True)
        return loss

    def _epoch_end(self, phase: str) -> None:
        metrics = self.metrics[f"{phase}_metrics"]
        self.log_dict(metrics.compute(), sync_dist=True)
        metrics.reset()

    def training_step(self, *args, **kwargs) -> torch.Tensor:
        return self._step("train", *args, **kwargs)

    def validation_step(self, *args, **kwargs) -> torch.Tensor:
        return self._step("val", *args, **kwargs)

    def test_step(self, *args, **kwargs) -> torch.Tensor:
        return self._step("test", *args, **kwargs)

    def on_train_epoch_end(self) -> None:
        self._epoch_end("train")

    def on_validation_epoch_end(self) -> None:
        self._epoch_end("val")

    def on_test_epoch_end(self) -> None:
        self._epoch_end("test")

    def configure_optimizers(self) -> dict[str, Any]:
        return utils.instantiate_optimizer_and_scheduler(
            self.parameters(),
            optimizer_config=self.hparams.optimizer,
            lr_scheduler_config=self.hparams.lr_scheduler,
        )<|MERGE_RESOLUTION|>--- conflicted
+++ resolved
@@ -25,11 +25,8 @@
     MultiBandRotationInvariantMLP,
     SpectrogramNorm,
     TDSConvEncoder,
-<<<<<<< HEAD
     TDSLSTMEncoder,
-=======
     TDSGRUEncoder,
->>>>>>> 0823bd59
 )
 from emg2qwerty.transforms import Transform
 
