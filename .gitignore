# Swap files
*.sw*

# Backup files
*~

# Byte-compiled / optimized / DLL files
__pycache__/
*.py[cod]
*$py.class

# Mac
.DS_Store

# Build and Environments
.condaenv
.env
.venv
env/
venv/
ENV/
env.bak/
venv.bak/
build
dist
*.egg-info

# mypy
.mypy_cache/
.dmypy.json
dmypy.json

# Jupyter
.ipynb_checkpoints

# VSCode
.vscode

# PyCharm
.idea

# Hypothesis
.hypothesis

# Logs and checkpoints
logs/
lightning_logs/

# Data
data
bids_data
*.tar.gz

# LM
wikitext-103-raw*

<<<<<<< HEAD
# wandb
=======
>>>>>>> 6eae333f
wandb/<|MERGE_RESOLUTION|>--- conflicted
+++ resolved
@@ -54,8 +54,4 @@
 # LM
 wikitext-103-raw*
 
-<<<<<<< HEAD
-# wandb
-=======
->>>>>>> 6eae333f
 wandb/